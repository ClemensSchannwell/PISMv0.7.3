// Copyright (C) 2008--2011 Ed Bueler and Constantine Khroulev
//
// This file is part of PISM.
//
// PISM is free software; you can redistribute it and/or modify it under the
// terms of the GNU General Public License as published by the Free Software
// Foundation; either version 2 of the License, or (at your option) any later
// version.
//
// PISM is distributed in the hope that it will be useful, but WITHOUT ANY
// WARRANTY; without even the implied warranty of MERCHANTABILITY or FITNESS
// FOR A PARTICULAR PURPOSE.  See the GNU General Public License for more
// details.
//
// You should have received a copy of the GNU General Public License
// along with PISM; if not, write to the Free Software
// Foundation, Inc., 51 Franklin St, Fifth Floor, Boston, MA  02110-1301  USA

#ifndef __IceModelVec_hh
#define __IceModelVec_hh

#include <cstring>
#include <cstdlib>
#include <petscdmda.h>

#include "NCSpatialVariable.hh"
#include "pism_const.hh"

class NCTool;
class LocalInterpCtx;

//! \brief Abstract class for reading, writing, allocating, and accessing a
//! DA-based PETSc Vec from within IceModel.
/*!
 This class represents 2D and 3D fields in PISM. Its methods common to all
 the derived classes can be split (roughly) into six kinds:

 \li memory allocation (create)
 \li point-wise access (begin_access, get_array, end_access)
 \li arithmetic (range, norm, add, shift, scale, multiply_by, set)
 \li setting or reading metadata (set_attrs, set_units, etc)
 \li file input/output (read, write, regrid)
 \li tracking whether a field was updated (get_state_counter, inc_state_counter)

 \section imv_allocation Memory allocation

 Creating an IceModelVec... object does not allocate memory for storing it
 (some IceModelVecs serve as "references" and don't have their own storage).
 To complete IceModelVec... creation, use the "create()" method:

 \code
 IceModelVec2S var;
 bool has_ghosts = true;
 ierr = var.create(grid, "var_name", has_ghosts); CHKERRQ(ierr);
 // var is ready to use
 \endcode

 ("Has ghosts" means "can be used in computations using map-plane neighbors
 of grid points.)

 It is usually a good idea to set variable metadata right after creating it.
 The method set_attrs() is used throughout PISM to set commonly used
 attributes.

 \section imv_pointwise Pointwise access

 PETSc performs some pointer arithmetic magic to allow convenient indexing of
 grid point values. Because of this one needs to surround the code using row,
 column or level indexes with begin_access() and end_access() calls:

 \code
 double foo;
 int i = 0, j = 0;
 IceModelVec2S var;
 // assume that var was allocated
 ierr = var.begin_access(); CHKERRQ(ierr);
 foo = var(i,j) * 2;
 ierr = var.end_access(); CHKERRQ(ierr);
 \endcode

 Please see \ref computational_grid "this page" for a discussion of the
 organization of PISM's computational grid and examples of for-loops you will
 probably put between begin_access() and end_access().

 To ensure that ghost values are up to date add the following two lines
 before the code using ghosts:

 \code
 ierr = var.beginGhostComm(); CHKERRQ(ierr);
 ierr = var.endGhostComm(); CHKERRQ(ierr);
 \endcode

 \section imv_io Reading and writing variables

 PISM can read variables either from files with data on a grid matching the
 current grid (read()) or, using bilinear interpolation, from files
 containing data on a different (but compatible) grid (regrid()).

 To write a field to a prepared NetCDF file, use write(). (A file is prepared
 if it contains all the necessary dimensions, coordinate variables and global
 metadata.)

 If you need to "prepare" a file, do:
 \code
 PISMIO nc(&grid);

 ierr = nc.open_for_writing(filename, false, true); CHKERRQ(ierr);
 ierr = nc.append_time(grid.year); CHKERRQ(ierr);
 ierr = nc.close(); CHKERRQ(ierr);
 \endcode

 A note about NetCDF write performance: due to limitations of the NetCDF
 (classic, version 3) format, it is significantly faster to
 \code
 for (all variables)
   var.define(...);

 for (all variables)
   var.write(...);
 \endcode

 as opposed to

 \code
 for (all variables) {
  var.define(...);
  var.write(...);
 }
 \endcode

 IceModelVec::define() is here so that we can use the first approach.

 \section imv_rev_counter Tracking if a field changed

 It is possible to track if a certain field changed with the help of
 get_state_counter() and inc_state_counter() methods.

 For example, PISM's SIA code re-computes the smoothed bed only if the bed
 deformation code updated it:

 \code
 if (bed->get_state_counter() > bed_state_counter) {
   ierr = bed_smoother->preprocess_bed(...); CHKERRQ(ierr);
   bed_state_counter = bed->get_state_counter();
 }
 \endcode

 The state counter is \b not updated automatically. For the code snippet above
 to work, a bed deformation model has to call inc_state_counter() after an
 update.

 */
class IceModelVec {
public:
  IceModelVec();
  IceModelVec(const IceModelVec &other);
  virtual ~IceModelVec();

  virtual bool            was_created();
  virtual IceGrid*        get_grid() { return grid; }
  virtual int             get_ndims();
  //! \brief Returns the number of degrees of freedom per grid point.
  virtual int             get_dof() { return dof; }
  virtual int             get_stencil_width() { return da_stencil_width; }
  virtual int             get_nlevels() { return n_levels; }
  virtual vector<double>  get_levels() { return zlevels; }
  virtual bool            has_ghosts() { return localp; }

  virtual PetscErrorCode  range(PetscReal &min, PetscReal &max);
  virtual PetscErrorCode  norm(NormType n, PetscReal &out);
  virtual PetscErrorCode  add(PetscScalar alpha, IceModelVec &x);
  virtual PetscErrorCode  add(PetscScalar alpha, IceModelVec &x, IceModelVec &result);
  virtual PetscErrorCode  squareroot();
  virtual PetscErrorCode  shift(PetscScalar alpha);
  virtual PetscErrorCode  scale(PetscScalar alpha);
  virtual PetscErrorCode  multiply_by(IceModelVec &x, IceModelVec &result);
  virtual PetscErrorCode  multiply_by(IceModelVec &x);
  virtual PetscErrorCode  copy_to(Vec destination);
  virtual PetscErrorCode  copy_from(Vec source);
  virtual PetscErrorCode  copy_to(IceModelVec &destination);
  virtual PetscErrorCode  copy_from(IceModelVec &source);
  virtual PetscErrorCode  has_nan();
  virtual PetscErrorCode  set_name(string name, int component = 0);
  virtual PetscErrorCode  set_glaciological_units(string units);
  virtual PetscErrorCode  set_attr(string name, string value, int component = 0);
  virtual PetscErrorCode  set_attr(string name, double value, int component = 0);
  virtual PetscErrorCode  set_attr(string name, vector<double> values, int component = 0);
  virtual bool            has_attr(string name, int component = 0);
  virtual string          string_attr(string name, int component = 0);
  virtual double          double_attr(string name, int component = 0);
  virtual vector<double>  array_attr(string name, int component = 0);
  virtual PetscErrorCode  set_attrs(string my_pism_intent, string my_long_name,
				    string my_units, string my_standard_name, int component = 0);
<<<<<<< HEAD
  virtual PetscErrorCode  rename(const string &short_name, const string &long_name, 
                                 const string &standard_name, int component=0);
  virtual PetscErrorCode  set_intent(string pism_intent, int component=0);
=======
  virtual NCSpatialVariable get_metadata(int N);
>>>>>>> e7b824c7
  virtual PetscErrorCode  set_metadata(NCSpatialVariable &var, int N);
  virtual bool            is_valid(PetscScalar a, int component = 0);
  virtual PetscErrorCode  define(const NCTool &nc, nc_type output_datatype);
  virtual PetscErrorCode  write(string filename);
  virtual PetscErrorCode  write(string filename, nc_type nctype);
  virtual PetscErrorCode  dump(const char filename[]);
  virtual PetscErrorCode  read(string filename, unsigned int time);
  virtual PetscErrorCode  regrid(string filename, bool critical, int start = 0);
  virtual PetscErrorCode  regrid(string filename, PetscScalar default_value);

  virtual PetscErrorCode  begin_access();
  virtual PetscErrorCode  end_access();
  virtual PetscErrorCode  beginGhostComm();
  virtual PetscErrorCode  endGhostComm();
  virtual PetscErrorCode  beginGhostComm(IceModelVec &destination);
  virtual PetscErrorCode  endGhostComm(IceModelVec &destination);

  virtual PetscErrorCode  set(PetscScalar c);

  virtual int get_state_counter() const;
  virtual void inc_state_counter();

  bool   report_range;                 //!< If true, report range when regridding.
  bool   write_in_glaciological_units, //!< \brief If true, data is written to
  //!< a file in "human-friendly" units.
    time_independent;                  //!< \brief If true, corresponding
                                       //!< NetCDF variables do not depend on
                                       //!< the 't' dimension.
  nc_type output_data_type;            //!< Corresponding NetCDF data type.
protected:
  vector<double> zlevels;
  int n_levels;                 //!< number of vertical levels

  bool shallow_copy;            //!< True if this IceModelVec is a shallow copy.
  Vec  v;                       //!< Internal storage
  string name;

  //! \brief NetCDF variable(s) corresponding to this IceModelVec; dof == 1
  //! vectors only have vars[0].
  vector<NCSpatialVariable> vars;

  IceGrid      *grid;
  int          dof,             //!< number of "degrees of freedom" per grid point
    da_stencil_width;           //!< stencil width supported by the DA
  DM           da;
  bool         localp;          //!< localp == true means "has ghosts"

  //! It is a map, because a temporary IceModelVec can be used to view
  //! different quantities, and a pointer because "shallow copies" should have
  //! the acces to the original map
  map<string,PetscViewer> *map_viewers;

  void         *array;  // will be PetscScalar** or PetscScalar*** in derived classes

  int access_counter;		// used in begin_access() and end_access()
  int state_counter;            //!< Internal IceModelVec "revision number"

  virtual PetscErrorCode create_2d_da(DM &result, PetscInt da_dof, PetscInt stencil_width);
  virtual PetscErrorCode destroy();
  virtual PetscErrorCode checkAllocated();
  virtual PetscErrorCode checkHaveArray();
  virtual PetscErrorCode checkCompatibility(const char*, IceModelVec &other);

  //! \brief Check the array indices and warn if they are out of range.
  void check_array_indices(int i, int j);
  virtual PetscErrorCode reset_attrs(int N);
  virtual PetscErrorCode get_interp_context(string filename, LocalInterpCtx* &lic);
};


//! \brief Star stencil points (in the map-plane).
template <typename T>
struct planeStar {
  T ij, e, w, n, s;
};

//! Class for a 2d DA-based Vec.
class IceModelVec2 : public IceModelVec {
public:
  IceModelVec2() : IceModelVec() {}
  IceModelVec2(const IceModelVec2 &other) : IceModelVec(other) {};
  virtual PetscErrorCode view(PetscInt viewer_size);
  virtual PetscErrorCode view(PetscViewer v1, PetscViewer v2);
  using IceModelVec::write;
  virtual PetscErrorCode write(string filename, nc_type nctype);
  virtual PetscErrorCode read(string filename, const unsigned int time);
  virtual PetscErrorCode regrid(string filename, bool critical, int start = 0);
  virtual PetscErrorCode regrid(string filename, PetscScalar default_value);
  // component-wise access:
  virtual PetscErrorCode get_component(int n, IceModelVec2 &result);
  virtual PetscErrorCode set_component(int n, IceModelVec2 &source);
protected:
  virtual PetscErrorCode create(IceGrid &my_grid, string my_short_name, bool has_ghosts,
                                int stencil_width, int dof);
  PetscErrorCode get_component(int n, Vec result);
  PetscErrorCode set_component(int n, Vec source);
};

//! A class for storing and accessing scalar 2D fields.
class IceModelVec2S : public IceModelVec2 {
  friend class IceModelVec2V;
  friend class IceModelVec2Stag;
public:
  IceModelVec2S() {}
  IceModelVec2S(const IceModelVec2S &other) : IceModelVec2(other) {}
  // does not need a copy constructor, because it does not add any new data members
  using IceModelVec2::create;
  virtual PetscErrorCode  create(IceGrid &my_grid, string my_name, bool has_ghosts, int width = 1);
  virtual PetscErrorCode  put_on_proc0(Vec onp0, VecScatter ctx, Vec g2, Vec g2natural);
  virtual PetscErrorCode  get_from_proc0(Vec onp0, VecScatter ctx, Vec g2, Vec g2natural);
  PetscErrorCode  get_array(PetscScalar** &a);
  virtual PetscErrorCode set_to_magnitude(IceModelVec2S &v_x, IceModelVec2S &v_y);
  virtual PetscErrorCode mask_by(IceModelVec2S &M, PetscScalar fill = 0.0);
  virtual PetscErrorCode sum(PetscScalar &result);
  virtual PetscErrorCode min(PetscScalar &result);
  virtual PetscErrorCode max(PetscScalar &result);
  virtual PetscScalar diff_x(int i, int j);
  virtual PetscScalar diff_y(int i, int j);
  virtual PetscScalar diff_x_stagE(int i, int j);
  virtual PetscScalar diff_y_stagE(int i, int j);
  virtual PetscScalar diff_x_stagN(int i, int j);
  virtual PetscScalar diff_y_stagN(int i, int j);
  virtual PetscScalar diff_x_p(int i, int j);
  virtual PetscScalar diff_y_p(int i, int j);
  virtual PetscErrorCode view_matlab(PetscViewer my_viewer);
  virtual PetscErrorCode has_nan();

  //! Provides access (both read and write) to the internal PetscScalar array.
  /*!
    Note that i corresponds to the x direction and j to the y.
  */
  inline PetscScalar& operator() (int i, int j) {
#if (PISM_DEBUG==1)
    check_array_indices(i, j);
#endif
    return static_cast<PetscScalar**>(array)[i][j];
  }

  inline planeStar<PetscScalar> star(int i, int j) {
#if (PISM_DEBUG==1)
    check_array_indices(i, j);
    check_array_indices(i+1, j);
    check_array_indices(i-1, j);
    check_array_indices(i, j+1);
    check_array_indices(i, j-1);
#endif
    planeStar<PetscScalar> result;
  
    result.ij = operator()(i,j);
    result.e =  operator()(i+1,j);
    result.w =  operator()(i-1,j);
    result.n =  operator()(i,j+1);
    result.s =  operator()(i,j-1);

    return result;
  }
};


//! \brief A simple class "hiding" the fact that the mask is stored as
//! floating-point scalars (instead of integers).
class IceModelVec2Int : public IceModelVec2S {
public:
  inline int as_int(int i, int j) {
#if (PISM_DEBUG==1)
    check_array_indices(i, j);
#endif
    const PetscScalar **a = (const PetscScalar**) array;
    return static_cast<int>(floor(a[i][j] + 0.5));
  }

  inline planeStar<int> int_star(int i, int j) {
#if (PISM_DEBUG==1)
    check_array_indices(i, j);
    check_array_indices(i+1, j);
    check_array_indices(i-1, j);
    check_array_indices(i, j+1);
    check_array_indices(i, j-1);
#endif

    planeStar<int> result;
    result.ij = as_int(i,j);
    result.e =  as_int(i+1,j);
    result.w =  as_int(i-1,j);
    result.n =  as_int(i,j+1);
    result.s =  as_int(i,j-1);

    return result;
  }
};

//! \brief A class representing a horizontal velocity at a certain grid point.
class PISMVector2 {
public:
  PetscScalar u, v;
  //! Magnitude squared.
  PetscScalar magnitude_squared() const {
    return u*u + v*v;
  }
  //! Magnitude.
  PetscScalar magnitude() const {
    return sqrt(magnitude_squared());
  }
};

//! Class for storing and accessing 2D vector fields used in IceModel.
class IceModelVec2V : public IceModelVec2 {
public:
  IceModelVec2V();
  IceModelVec2V(const IceModelVec2V &other) : IceModelVec2(other) {}

  ~IceModelVec2V() {}

  using IceModelVec2::create;
  virtual PetscErrorCode create(IceGrid &my_grid, string my_short_name,
				bool has_ghosts, int stencil_width = 1);

  // I/O:
  using IceModelVec2::write;
  virtual PetscErrorCode get_array(PISMVector2 ** &a);
  virtual PetscErrorCode magnitude(IceModelVec2S &result);
  inline PISMVector2& operator()(int i, int j) {
#if (PISM_DEBUG == 1)
    check_array_indices(i, j);
#endif
    return static_cast<PISMVector2**>(array)[i][j];
  }

  inline planeStar<PISMVector2> star(int i, int j) {
#if (PISM_DEBUG==1)
    check_array_indices(i, j);
    check_array_indices(i+1, j);
    check_array_indices(i-1, j);
    check_array_indices(i, j+1);
    check_array_indices(i, j-1);
#endif
    planeStar<PISMVector2> result;
  
    result.ij = operator()(i,j);
    result.e =  operator()(i+1,j);
    result.w =  operator()(i-1,j);
    result.n =  operator()(i,j+1);
    result.s =  operator()(i,j-1);

    return result;
  }

  // Metadata, etc:
  using IceModelVec2::is_valid;
  virtual bool           is_valid(PetscScalar u, PetscScalar v);
  virtual PetscErrorCode set_name(string name, int component = 0);
  virtual PetscErrorCode  rename(const string &short_name, const string &long_name, 
                                 const string &standard_name, int component = 0);
  virtual PetscErrorCode  rename(const string &short_name, const vector<string> &long_names, 
                                 const string &standard_name);
};

//! \brief A class for storing and accessing internal staggered-grid 2D fields.
//! Uses dof=2 storage. Does \b not support input and output. This class is
//! identical to IceModelVec2V, except that components are not called \c u and
//! \c v (to avoid confusion).
class IceModelVec2Stag : public IceModelVec2 {
public:
  IceModelVec2Stag() { dof = 2; vars.resize(dof); }
  IceModelVec2Stag(const IceModelVec2Stag &other) : IceModelVec2(other) {}
  using IceModelVec2::create;
  virtual PetscErrorCode create(IceGrid &my_grid, string my_name, bool has_ghosts, int width = 1);
  virtual PetscErrorCode get_array(PetscScalar*** &a);
  virtual PetscErrorCode begin_access();
  virtual PetscErrorCode end_access();
  inline PetscScalar& operator() (int i, int j, int k) {
#if (PISM_DEBUG == 1)
    check_array_indices(i, j);
#endif
    return static_cast<PetscScalar***>(array)[i][j][k];
  }
  virtual PetscErrorCode norm_all(NormType n, PetscReal &result0, PetscReal &result1);
  virtual PetscErrorCode staggered_to_regular(IceModelVec2S &result);
  virtual PetscErrorCode staggered_to_regular(IceModelVec2V &result);
};

//! \brief A virtual class collecting methods common to ice and bedrock 3D
//! fields.
class IceModelVec3D : public IceModelVec
{
public:
  IceModelVec3D();
  IceModelVec3D(const IceModelVec3D &other);
  virtual ~IceModelVec3D();
public:

  virtual PetscErrorCode  begin_access();
  virtual PetscErrorCode  end_access();

  PetscErrorCode  setColumn(PetscInt i, PetscInt j, PetscScalar c);
  PetscErrorCode  setInternalColumn(PetscInt i, PetscInt j, PetscScalar *valsIN);
  PetscErrorCode  getInternalColumn(PetscInt i, PetscInt j, PetscScalar **valsOUT);

  PetscErrorCode  view_sounding(int i, int j, PetscInt viewer_size);
  PetscErrorCode  view_sounding(int i, int j, PetscViewer v);

  // note the IceModelVec3 with this method must be *local* while imv3_source must be *global*
  virtual PetscErrorCode beginGhostCommTransfer(IceModelVec3D &imv3_source);
  virtual PetscErrorCode endGhostCommTransfer(IceModelVec3D &imv3_source);
  virtual PetscScalar    getValZ(PetscInt i, PetscInt j, PetscScalar z);
  virtual PetscErrorCode isLegalLevel(PetscScalar z);
protected:
  virtual PetscErrorCode allocate(IceGrid &mygrid, string my_short_name,
                                  bool has_ghosts, vector<double> levels, int stencil_width = 1);
  virtual PetscErrorCode destroy();
  virtual PetscErrorCode has_nan();

  Vec sounding_buffer;
  map<string,PetscViewer> *sounding_viewers;
};


//! Class for a 3d DA-based Vec for ice scalar quantities.
class IceModelVec3 : public IceModelVec3D {
public:
  IceModelVec3() {}
  IceModelVec3(const IceModelVec3 &other) : IceModelVec3D(other) {}
  virtual ~IceModelVec3() {}

  virtual PetscErrorCode create(IceGrid &mygrid, string my_short_name,
                                bool has_ghosts, int stencil_width = 1);

  // need to call begin_access() before set...(i,j,...) or get...(i,j,...) *and* need call
  // end_access() afterward
  PetscErrorCode  getValColumn(PetscInt i, PetscInt j, PetscInt ks, PetscScalar *valsOUT);
  PetscErrorCode  getValColumnQUAD(PetscInt i, PetscInt j, PetscInt ks, PetscScalar *valsOUT);
  PetscErrorCode  getValColumnPL(PetscInt i, PetscInt j, PetscInt ks, PetscScalar *valsOUT);

  PetscErrorCode  setValColumnPL(PetscInt i, PetscInt j, PetscScalar *valsIN);

  PetscErrorCode  getPlaneStarZ(PetscInt i, PetscInt j, PetscScalar z,
                                planeStar<PetscScalar> *star);
  PetscErrorCode  getPlaneStar_fine(PetscInt i, PetscInt j, PetscInt k,
				    planeStar<PetscScalar> *star);
  PetscErrorCode  getPlaneStar(PetscInt i, PetscInt j, PetscInt k,
			       planeStar<PetscScalar> *star);

  PetscErrorCode  getHorSlice(Vec &gslice, PetscScalar z); // used in iMmatlab.cc
  PetscErrorCode  getHorSlice(IceModelVec2S &gslice, PetscScalar z);
  PetscErrorCode  getSurfaceValues(Vec &gsurf, IceModelVec2S &myH); // used in iMviewers.cc
  PetscErrorCode  getSurfaceValues(IceModelVec2S &gsurf, IceModelVec2S &myH);
  PetscErrorCode  getSurfaceValues(IceModelVec2S &gsurf, PetscScalar **H);
  PetscErrorCode  extend_vertically(int old_Mz, PetscScalar fill_value);
  PetscErrorCode  extend_vertically(int old_Mz, IceModelVec2S &fill_values);
protected:
  virtual PetscErrorCode  extend_vertically_private(int old_Mz);
};

#endif /* __IceModelVec_hh */
<|MERGE_RESOLUTION|>--- conflicted
+++ resolved
@@ -191,13 +191,10 @@
   virtual vector<double>  array_attr(string name, int component = 0);
   virtual PetscErrorCode  set_attrs(string my_pism_intent, string my_long_name,
 				    string my_units, string my_standard_name, int component = 0);
-<<<<<<< HEAD
   virtual PetscErrorCode  rename(const string &short_name, const string &long_name, 
                                  const string &standard_name, int component=0);
   virtual PetscErrorCode  set_intent(string pism_intent, int component=0);
-=======
   virtual NCSpatialVariable get_metadata(int N);
->>>>>>> e7b824c7
   virtual PetscErrorCode  set_metadata(NCSpatialVariable &var, int N);
   virtual bool            is_valid(PetscScalar a, int component = 0);
   virtual PetscErrorCode  define(const NCTool &nc, nc_type output_datatype);
