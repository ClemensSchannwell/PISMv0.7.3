--- conflicted
+++ resolved
@@ -735,11 +735,7 @@
    pism_config:output_medium = "acab artm tillwat tillwp cbar cbase csurf cflx climatic_mass_balance diffusivity ice_surface_temp mask schoofs_theta tauc taud_mag thksmooth topgsmooth usurf wvelsurf temp_pa liqfrac enthalpy IcebergMask edot_1 edot_2";
    pism_config:output_medium_doc = "Space-separated list of variables to write to the output (in addition to model_state variables) if 'medium' output size is selected. Does not include fields written by boundary models.";
 
-<<<<<<< HEAD
-   pism_config:output_big = "acab age artm bfrict bheatflx bmelt tillwat tillwp cbar cbase cell_area cflx climatic_mass_balance csurf dbdt diffusivity enthalpy enthalpybase enthalpysurf hardav ice_surface_temp lat liqfrac litho_temp lon mask ocean_kill_mask rank schoofs_theta tauc taud_mag temp tempbase tempsurf temp_pa temppabase tempicethk tempicethk_basal thk thksmooth tillphi topg topgsmooth velbase velsurf velbar usurf uvel vvel wvel wvel_rel wvelbase wvelsurf nuH";
-=======
-   pism_config:output_big = "acab age artm bfrict bheatflx bmelt bwat bwp cbar cbase cell_area cflx climatic_mass_balance csurf dbdt diffusivity enthalpy enthalpybase enthalpysurf flux_divergence hardav ice_surface_temp lat liqfrac litho_temp lon mask ocean_kill_mask rank schoofs_theta tauc taud_mag temp tempbase tempsurf temp_pa temppabase tempicethk tempicethk_basal thk thksmooth tillphi topg topgsmooth velbase velsurf velbar usurf uvel vvel wvel wvel_rel wvelbase wvelsurf nuH";
->>>>>>> fd65bcd5
+   pism_config:output_big = "acab age artm bfrict bheatflx bmelt tillwat tillwp cbar cbase cell_area cflx climatic_mass_balance csurf dbdt diffusivity enthalpy enthalpybase enthalpysurf flux_divergence hardav ice_surface_temp lat liqfrac litho_temp lon mask ocean_kill_mask rank schoofs_theta tauc taud_mag temp tempbase tempsurf temp_pa temppabase tempicethk tempicethk_basal thk thksmooth tillphi topg topgsmooth velbase velsurf velbar usurf uvel vvel wvel wvel_rel wvelbase wvelsurf nuH";
    pism_config:output_big_doc = "Space-separated list of variables to write to the output (in addition to model_state variables) if 'big' output size is selected. Does not include fields written by boundary models.";
 
    pism_config:backup_interval = 1.0;
