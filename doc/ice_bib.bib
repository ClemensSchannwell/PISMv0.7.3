--- conflicted
+++ resolved
@@ -4192,18 +4192,6 @@
 }
 
 
-<<<<<<< HEAD
-@unpublished{BuelervanPeltDRAFT,
-    AUTHOR = {E. Bueler and W. van Pelt},
-     TITLE = {A distributed numerical model of subglacial hydrology in
-              tidewater glaciers and ice sheets},
-      NOTE = {in preparation},
-      YEAR = {2013},
-}
-
-
-=======
->>>>>>> 878d17ee
 @article{vanPeltetal,
  AUTHOR = {van Pelt, W. and Oerlemans, J. and Reijmer, C. and Pohjola, V.
            and Pettersson, R. and van Angelen, J.},
